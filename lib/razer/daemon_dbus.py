--- conflicted
+++ resolved
@@ -35,8 +35,8 @@
         print("Failed to connect to the dbus service. Is the razer_bcd service running?")
         exit()
 
-<<<<<<< HEAD
-    def set_effect(self, effect_type, p1=1, p2=255, p3=255):
+
+    def set_effect(self, effect_type, p1=None, p2=None, p3=None, p4=None, p5=None, p6=None):
         """
         Set effect on keyboard
 
@@ -52,11 +52,6 @@
         :param p3: Parameter 3
         :type p3: int
         """
-        print("[Daemon] Setting effect: \"{0}\"".format(effect_type))
-=======
->>>>>>> df4c13c1
-
-    def set_effect(self, effect_type, p1=None, p2=None, p3=None, p4=None, p5=None, p6=None):
         print("[DBUS] Set effect: \"{0}\"".format(effect_type))
 
         def validate_parameters(expected_no):
@@ -121,14 +116,9 @@
             # 0 = None
             # 1 = Wave Right
             # 2 = Wave Left
-<<<<<<< HEAD
-            print("[Daemon] Parameters: {0}".format(p1))
-            self.dbus_driver_effect_object.wave(p1)
-=======
             if validate_parameters(1) == True:
                 print("[DBUS] Direction: {0}".format(p1))
                 self.dbus_driver_effect_object.wave(p1)
->>>>>>> df4c13c1
         else:
             print("[DBUS] Invalid effect \"{0}\"".format(effect_type))
 
@@ -140,8 +130,7 @@
         :type brightness: int
         """
         percent = round( (brightness / 255.0) * 100 )
-<<<<<<< HEAD
-        print("[Daemon] Brightness Set: {0} % ({1}/255)".format(percent, brightness))
+        print("[DBUS] Brightness Set: {0} % ({1}/255)".format(percent, raw))
         self.dbus_daemon_controls.raw_keyboard_brightness(brightness)
 
     def marco_keys(self, enable):
@@ -154,10 +143,10 @@
         if enable:
             print("[Daemon] Marco Keys: Enabled")
             self.dbus_daemon_controls.enable_macro_keys()
-        elif not enable:
-            print("[Daemon] Restart the 'razer_bcd' service to disable marco keys.")
+        elif not state:
+            print("[DBUS] Restart the 'razer_bcd' service to disable marco keys.")
         else:
-            print("[Daemon] Invalid parameter for 'MarcoKeys' = {0}".format(enable))
+            print("[DBUS] Invalid parameter for 'MarcoKeys' = {0}".format(state))
 
     def game_mode(self, enable):
         """
@@ -185,27 +174,4 @@
         keyboard_payload = keyboard_object.get_total_binary()
 
         self.dbus_driver_effect_object.set_key_row(keyboard_payload)
-        self.dbus_driver_effect_object.custom()
-=======
-        print("[DBUS] Brightness Set: {0} % ({1}/255)".format(percent, raw))
-        self.dbus_daemon_controls.raw_keyboard_brightness(brightness)
-
-    def marco_keys(self, state):
-        if state:
-            print("[DBUS] Marco Keys: Enabled")
-            self.dbus_daemon_controls.enable_macro_keys()
-        elif not state:
-            print("[DBUS] Restart the 'razer_bcd' service to disable marco keys.")
-        else:
-            print("[DBUS] Invalid parameter for 'MarcoKeys' = {0}".format(state))
-
-    def game_mode(self, state):
-        if state:
-            print("[DBUS] Game Mode: Enabled")
-            self.dbus_daemon_controls.set_game_mode(1)
-        elif not state:
-            print("[DBUS] Game Mode: Disabled")
-            self.dbus_daemon_controls.set_game_mode(0)
-        else:
-            print("[DBUS] Invalid parameter for 'GameMode' = {0}".format(state))
->>>>>>> df4c13c1
+        self.dbus_driver_effect_object.custom()